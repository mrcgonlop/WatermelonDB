--- conflicted
+++ resolved
@@ -1,11 +1,7 @@
 {
   "name": "@nozbe/watermelondb",
   "description": "Build powerful React Native and React web apps that scale from hundreds to tens of thousands of records and remain fast",
-<<<<<<< HEAD
   "version": "0.28.0-0",
-=======
-  "version": "0.27.1",
->>>>>>> 62f8cd40
   "scripts": {
     "up": "yarn",
     "build": "NODE_ENV=production node ./scripts/make.mjs",

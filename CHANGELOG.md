# Changelog

All notable changes to this project will be documented in this file.

## Unreleased
<<<<<<< HEAD
 - Added DatabaseProvider and withDatabase Higher-Order Component to reduce prop drilling.
=======

### Deprecations

- [Schema] Column type 'bool' is deprecated — change to 'boolean'

>>>>>>> d7e7efbb
### Fixed

- Fixed "dependency cycle" warning

### Improvements

- [React Native] App should launch a little faster, because schema is only compiled on demand now

### Changed

- Updated Flow to 0.83

### Refactoring

- [WIP] Migrations

## 0.6.2 - 2018-10-04

### Deprecations

- The `@nozbe/watermelondb/babel/cjs` / `@nozbe/watermelondb/babel/esm` Babel plugin that ships with Watermelon is deprecated and no longer necessary. Delete it from your Babel config as it will be removed in a future update

### Refactoring

- Removed dependency on `async` (Web Worker should be ~30KB smaller)
- Refactored `Collection` and `simpleObserver` for getting changes in an array and also adds CollectionChangeTypes for differentiation between different changes
- Updated dependencies
- Simplified build system by using relative imports
- Simplified build package by outputting CJS-only files

## 0.6.1 - 2018-09-20

### Added

- Added iOS and Android integration tests and lint checks to TravisCI

### Changed

- Changed Flow setup for apps using Watermelon - see docs/Advanced/Flow.md
- Improved documentation, and demo code
- Updated dependencies

### Fixed

- Add quotes to all names in sql queries to allow keywords as table or column names
- Fixed running model tests in apps with Watermelon in the loop
- Fixed Flow when using Watermelon in apps

## 0.6.0 - 2018-09-05

Initial release of WatermelonDB<|MERGE_RESOLUTION|>--- conflicted
+++ resolved
@@ -3,15 +3,12 @@
 All notable changes to this project will be documented in this file.
 
 ## Unreleased
-<<<<<<< HEAD
  - Added DatabaseProvider and withDatabase Higher-Order Component to reduce prop drilling.
-=======
 
 ### Deprecations
 
 - [Schema] Column type 'bool' is deprecated — change to 'boolean'
 
->>>>>>> d7e7efbb
 ### Fixed
 
 - Fixed "dependency cycle" warning

--- conflicted
+++ resolved
@@ -4,16 +4,13 @@
 
 ## Unreleased
 
-<<<<<<< HEAD
-- Updated demo dependencies
-- LokiJS is now a dependency of WatermelonDB (although it's only required for use on the web)
-=======
 ### Changes
 
 - ⚠️ Potentially BREAKING fix: a `@date` field now returns a Jan 1, 1970 date instead of `null` if the field's raw value is `0`.
    This is considered a bug fix, since it's unexpected to receive a `null` from a getter of a field whose column schema doesn't say `isOptional: true`.
    However, if you relied on this behavior, this might be a breaking change.
->>>>>>> 15710519
+- Updated demo dependencies
+- LokiJS is now a dependency of WatermelonDB (although it's only required for use on the web)
 
 ## 0.10.1 - 2019-02-12
 

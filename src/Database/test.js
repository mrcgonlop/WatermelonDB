--- conflicted
+++ resolved
@@ -1,4 +1,3 @@
-<<<<<<< HEAD
 import { expectToRejectWithMessage } from '../__tests__/utils'
 import {
   mockDatabase,
@@ -7,14 +6,8 @@
   MockComment,
   testSchema,
 } from '../__tests__/testModels'
-
+import { CollectionChangeTypes } from '../Collection'
 import Database from './index'
-=======
-import { expectToRejectWithMessage } from '__tests__/utils'
-import { mockDatabase, MockProject, MockTask, MockComment, testSchema } from '__tests__/testModels'
-import { CollectionChangeTypes } from 'Collection'
-import Database from '.'
->>>>>>> a44d956e
 
 describe('watermelondb/Database', () => {
   it('implements collectionMap', () => {

<<<<<<< HEAD
import type Query from '../../Query'
import type Model from '../../Model'
import { Observable } from 'rxjs'

export default function reloadingObserver<Record extends Model>(
  query: Query<Record>,
): Observable<Record[]>
=======
import { type Unsubscribe } from '../../utils/subscriptions'

import type Query from '../../Query'
import type Model from '../../Model'

// Produces an observable version of a query by re-querying the database
// when any change occurs in any of the relevant Stores.
// This is inefficient for simple queries, but necessary for complex queries
export default function subscribeToQueryReloading<Record extends Model>(
  query: Query<Record>,
  subscriber: (records: Record[]) => void,
  // Emits `false` when query fetch begins + always emits even if no change - internal trick needed
  // by observeWithColumns
  shouldEmitStatus?: boolean,
): Unsubscribe
>>>>>>> 74ec66fd
<|MERGE_RESOLUTION|>--- conflicted
+++ resolved
@@ -1,12 +1,3 @@
-<<<<<<< HEAD
-import type Query from '../../Query'
-import type Model from '../../Model'
-import { Observable } from 'rxjs'
-
-export default function reloadingObserver<Record extends Model>(
-  query: Query<Record>,
-): Observable<Record[]>
-=======
 import { type Unsubscribe } from '../../utils/subscriptions'
 
 import type Query from '../../Query'
@@ -21,5 +12,4 @@
   // Emits `false` when query fetch begins + always emits even if no change - internal trick needed
   // by observeWithColumns
   shouldEmitStatus?: boolean,
-): Unsubscribe
->>>>>>> 74ec66fd
+): Unsubscribe
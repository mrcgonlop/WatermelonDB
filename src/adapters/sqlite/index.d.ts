<<<<<<< HEAD
import type Model from '../../Model'
import type { RecordId } from '../../Model'
import type Query from '../../Query'
import type { AppSchema, TableName } from '../../Schema'
import type { SchemaMigrations } from '../../Schema/migrations'
import type { BatchOperation, CachedFindResult, CachedQueryResult, DatabaseAdapter } from '../type'

export type SQL = string

export type SQLiteArg = string | boolean | number | null

export type SQLiteQuery = [SQL, SQLiteArg[]]

export type MigrationEvents = {
  onSuccess: () => void
  onStart: () => void
  onError: (error: Error) => void
}

export interface SQLiteAdapterOptions {
  dbName?: string
  migrations?: SchemaMigrations
  schema: AppSchema
  jsi?: boolean
  migrationEvents?: MigrationEvents
  onSetUpError?: (error: Error) => void
  usesExclusiveLocking?: boolean
}

export default interface SQLiteAdapter extends DatabaseAdapter {
  schema: AppSchema

  constructor(options: SQLiteAdapterOptions)

  batch(operations: BatchOperation[]): Promise<void>

  count<T extends Model>(query: Query<T>): Promise<number>

  destroyDeletedRecords(tableName: TableName<any>, recordIds: RecordId[]): Promise<void>

  find(table: TableName<any>, id: RecordId): Promise<CachedFindResult>

  getDeletedRecords(tableName: TableName<any>): Promise<RecordId[]>

  getLocal(key: string): Promise<string | null>

  query<T extends Model>(query: Query<T>): Promise<CachedQueryResult>

  removeLocal(key: string): Promise<void>

  setLocal(key: string, value: string): Promise<void>

  unsafeClearCachedRecords(): Promise<void>

  unsafeResetDatabase(): Promise<void>
=======
import { type ConnectionTag } from '../../utils/common'
import { type ResultCallback } from '../../utils/fp/Result'

import type { RecordId } from '../../Model'
import type { SerializedQuery } from '../../Query'
import type { TableName, AppSchema, SchemaVersion } from '../../Schema'
import type { SchemaMigrations, MigrationStep } from '../../Schema/migrations'
import type {
  DatabaseAdapter,
  CachedQueryResult,
  CachedFindResult,
  BatchOperation,
  UnsafeExecuteOperations,
} from '../type'
import type {
  DispatcherType,
  SQL,
  SQLiteAdapterOptions,
  SQLiteArg,
  SQLiteQuery,
  SqliteDispatcher,
  MigrationEvents,
} from './type'

import { $Shape } from '../../types'

export type { SQL, SQLiteArg, SQLiteQuery }

export default class SQLiteAdapter implements DatabaseAdapter {
  static adapterType: string

  schema: AppSchema

  migrations?: SchemaMigrations

  _migrationEvents?: MigrationEvents

  _tag: ConnectionTag

  dbName: string

  _dispatcherType: DispatcherType

  _dispatcher: SqliteDispatcher

  _initPromise: Promise<void>

  constructor(options: SQLiteAdapterOptions)

  get initializingPromise(): Promise<void>

  testClone(options?: $Shape<SQLiteAdapterOptions>): Promise<SQLiteAdapter>

  _getName(name?: string): string

  _init(callback: ResultCallback<void>): void

  _setUpWithMigrations(databaseVersion: SchemaVersion, callback: ResultCallback<void>): void

  _setUpWithSchema(callback: ResultCallback<void>): void

  find(table: TableName<any>, id: RecordId, callback: ResultCallback<CachedFindResult>): void

  query(query: SerializedQuery, callback: ResultCallback<CachedQueryResult>): void

  queryIds(query: SerializedQuery, callback: ResultCallback<RecordId[]>): void

  unsafeQueryRaw(query: SerializedQuery, callback: ResultCallback<any[]>): void

  count(query: SerializedQuery, callback: ResultCallback<number>): void

  batch(operations: BatchOperation[], callback: ResultCallback<void>): void

  getDeletedRecords(table: TableName<any>, callback: ResultCallback<RecordId[]>): void

  destroyDeletedRecords(
    table: TableName<any>,
    recordIds: RecordId[],
    callback: ResultCallback<void>,
  ): void

  unsafeLoadFromSync(jsonId: number, callback: ResultCallback<any>): void

  provideSyncJson(id: number, syncPullResultJson: string, callback: ResultCallback<void>): void

  unsafeResetDatabase(callback: ResultCallback<void>): void

  unsafeExecute(operations: UnsafeExecuteOperations, callback: ResultCallback<void>): void

  getLocal(key: string, callback: ResultCallback<string | undefined>): void

  setLocal(key: string, value: string, callback: ResultCallback<void>): void

  removeLocal(key: string, callback: ResultCallback<void>): void

  _encodedSchema(): SQL

  _migrationSteps(fromVersion: SchemaVersion): MigrationStep[] | undefined
>>>>>>> 74ec66fd
}<|MERGE_RESOLUTION|>--- conflicted
+++ resolved
@@ -1,60 +1,3 @@
-<<<<<<< HEAD
-import type Model from '../../Model'
-import type { RecordId } from '../../Model'
-import type Query from '../../Query'
-import type { AppSchema, TableName } from '../../Schema'
-import type { SchemaMigrations } from '../../Schema/migrations'
-import type { BatchOperation, CachedFindResult, CachedQueryResult, DatabaseAdapter } from '../type'
-
-export type SQL = string
-
-export type SQLiteArg = string | boolean | number | null
-
-export type SQLiteQuery = [SQL, SQLiteArg[]]
-
-export type MigrationEvents = {
-  onSuccess: () => void
-  onStart: () => void
-  onError: (error: Error) => void
-}
-
-export interface SQLiteAdapterOptions {
-  dbName?: string
-  migrations?: SchemaMigrations
-  schema: AppSchema
-  jsi?: boolean
-  migrationEvents?: MigrationEvents
-  onSetUpError?: (error: Error) => void
-  usesExclusiveLocking?: boolean
-}
-
-export default interface SQLiteAdapter extends DatabaseAdapter {
-  schema: AppSchema
-
-  constructor(options: SQLiteAdapterOptions)
-
-  batch(operations: BatchOperation[]): Promise<void>
-
-  count<T extends Model>(query: Query<T>): Promise<number>
-
-  destroyDeletedRecords(tableName: TableName<any>, recordIds: RecordId[]): Promise<void>
-
-  find(table: TableName<any>, id: RecordId): Promise<CachedFindResult>
-
-  getDeletedRecords(tableName: TableName<any>): Promise<RecordId[]>
-
-  getLocal(key: string): Promise<string | null>
-
-  query<T extends Model>(query: Query<T>): Promise<CachedQueryResult>
-
-  removeLocal(key: string): Promise<void>
-
-  setLocal(key: string, value: string): Promise<void>
-
-  unsafeClearCachedRecords(): Promise<void>
-
-  unsafeResetDatabase(): Promise<void>
-=======
 import { type ConnectionTag } from '../../utils/common'
 import { type ResultCallback } from '../../utils/fp/Result'
 
@@ -153,5 +96,4 @@
   _encodedSchema(): SQL
 
   _migrationSteps(fromVersion: SchemaVersion): MigrationStep[] | undefined
->>>>>>> 74ec66fd
 }
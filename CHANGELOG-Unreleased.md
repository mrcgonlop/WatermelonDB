--- conflicted
+++ resolved
@@ -15,11 +15,8 @@
 
 ### Changes
 
-<<<<<<< HEAD
 - Improved Model diagnostic errors now always contain `table#id` of offending record
-=======
 - Update `better-sqlite3` to 9.x
 - [docs] Improved Android installation docs
->>>>>>> 62f8cd40
 
 ### Internal
# Changelog

## Unreleased

### BREAKING CHANGES

### New features

<<<<<<< HEAD
- [Android] `exerimentalUseJSI` option has been enabled on Android
=======
- [Query] `Q.on` queries are now far more flexible. Previously, they could only be placed at the top
    level of a query. See Docs for more details. Now, you can:

     - Pass multiple conditions on the related query, like so:

        ```js
        collection.query(
          Q.on('projects', [
            Q.where('foo', 'bar'),
            Q.where('bar', 'baz'),
          ])
        )
        ```
     - You can place `Q.on` deeper inside the query (nested inside `Q.and()`, `Q.or()`). However, you
        must explicitly list all tables you're joining on at the beginning of a query, using:
        `Q.experimentalJoinTables(['join_table1', 'join_table2'])`.
     - You can nest `Q.on` conditions inside `Q.on`, e.g. to make a condition on a grandchild.
          To do so, it's required to pass `Q.experimentalNestedJoin('parent_table', 'grandparent_table')` at the beginning
          of a query
>>>>>>> 5da337bd

### Changes

- [DX] Queries with bad associations now show more helpful error message

### Fixes

### Internal

- `QueryDescription` structure has been changed.<|MERGE_RESOLUTION|>--- conflicted
+++ resolved
@@ -6,9 +6,7 @@
 
 ### New features
 
-<<<<<<< HEAD
 - [Android] `exerimentalUseJSI` option has been enabled on Android
-=======
 - [Query] `Q.on` queries are now far more flexible. Previously, they could only be placed at the top
     level of a query. See Docs for more details. Now, you can:
 
@@ -28,7 +26,6 @@
      - You can nest `Q.on` conditions inside `Q.on`, e.g. to make a condition on a grandchild.
           To do so, it's required to pass `Q.experimentalNestedJoin('parent_table', 'grandparent_table')` at the beginning
           of a query
->>>>>>> 5da337bd
 
 ### Changes
 
